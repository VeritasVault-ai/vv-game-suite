"use client"

import { useEffect, useMemo } from "react"

import type React from "react"

import { createContext, useContext, useState, useRef, type ReactNode } from "react"
import type { Ball, Paddle, Pixel, PowerUp, PointLossIndicator } from "@/types/game-types"
import { LEVEL_THEMES } from "@/utils/constants"

interface GameState {
  score: number
  highScore: number
  lives: number
  level: number
  gameOver: boolean
  gameStarted: boolean
  demoMode: boolean
  scoreMultiplier: number
  powerUpTimeRemaining: Record<number, number>
  gamesPlayedToday: number
  dailyGamesLimit: number
  lastPlayDate: string
  showLandingPage: boolean
  version: string
  isOverlayVisible: boolean
  isRestingState: boolean
  titleRotation: number
  currentPhase: string
  signalsCaptured: number
  vaultHP: number
  portfolioBalance: number
  strategy: string
  educationalProgress: Record<string, boolean>
  performanceMetrics: Record<string, number>
  angleFactor: number // Added angleFactor property
}

interface GameContextType {
  gameState: GameState
  setGameState: React.Dispatch<React.SetStateAction<GameState>>
  gameStateRef: React.MutableRefObject<GameState>
  pixelsRef: React.MutableRefObject<Pixel[]>
  ballsRef: React.MutableRefObject<Ball[]>
  paddlesRef: React.MutableRefObject<Paddle[]>
  powerUpsRef: React.MutableRefObject<PowerUp[]>
  scaleRef: React.MutableRefObject<number>
  lastMousePosRef: React.MutableRefObject<{ x: number; y: number }>
  mouseSpeedRef: React.MutableRefObject<{ x: number; y: number }>
  pointLossIndicatorsRef: React.MutableRefObject<PointLossIndicator[]>
  deltaTimeRef: React.MutableRefObject<number>
  lastFrameTimeRef: React.MutableRefObject<number>
  walletConnected: boolean
  setWalletConnected: React.Dispatch<React.SetStateAction<boolean>>
  walletBalance: number
  setWalletBalance: React.Dispatch<React.SetStateAction<number>>
  walletType: string
  setWalletType: React.Dispatch<React.SetStateAction<string>>
  highScores: { name: string; score: number }[]
  setHighScores: React.Dispatch<React.SetStateAction<{ name: string; score: number }[]>>
  getCurrentLevelTheme: () => string[]
  buyExtraLife: () => void
  captureSignal: () => void
  takeVaultDamage: (damage: number) => void
  makeStrategyDecision: (strategy: string) => void
  updateEducationalProgress: (topic: string) => void
  updatePerformanceMetrics: (metric: string, value: number) => void
  initializeWallet: (provider: 'metamask'|'phantom') => void
  updatePortfolio: (value: number) => void
  defendVault: () => void
<<<<<<< HEAD
  spawnPowerUp: (x: number, y: number, type: string) => void
  collectPowerUp: (powerUp: PowerUp) => void
  applyPowerUpEffect: (powerUp: PowerUp) => void
  removePowerUpEffect: (powerUp: PowerUp) => void
=======
  getAngleFactor: () => number // Added getAngleFactor method
>>>>>>> af110064
}

const defaultGameState: GameState = {
  score: 0,
  highScore: 0,
  lives: 3,
  level: 1,
  gameOver: false,
  gameStarted: false,
  demoMode: true,
  scoreMultiplier: 1,
  powerUpTimeRemaining: {},
  gamesPlayedToday: 0,
  dailyGamesLimit: 3,
  lastPlayDate: "",
  showLandingPage: true,
  version: "1.0.0", // Added version number for release
  isOverlayVisible: false, // Initially hidden
  isRestingState: true, // Initially in resting state
  titleRotation: 0, // Initial rotation angle
  currentPhase: "Signal Hunt",
  signalsCaptured: 0,
  vaultHP: 100,
  portfolioBalance: 0,
  strategy: "",
  educationalProgress: {},
  performanceMetrics: {},
  angleFactor: 5 // Initialized angleFactor
}

const GameContext = createContext<GameContextType | undefined>(undefined)

export function GameProvider({ children }: { children: ReactNode }) {
  const [gameState, setGameState] = useState<GameState>(defaultGameState)
  const gameStateRef = useRef<GameState>(defaultGameState)
  const pixelsRef = useRef<Pixel[]>([])
  const ballsRef = useRef<Ball[]>([])
  const paddlesRef = useRef<Paddle[]>([])
  const powerUpsRef = useRef<PowerUp[]>([])
  const scaleRef = useRef(1)
  const lastMousePosRef = useRef({ x: 0, y: 0 })
  const mouseSpeedRef = useRef({ x: 0, y: 0 })
  const pointLossIndicatorsRef = useRef<PointLossIndicator[]>([])
  const deltaTimeRef = useRef(0)
  const lastFrameTimeRef = useRef(0)
  const [walletConnected, setWalletConnected] = useState(false)
  const [walletBalance, setWalletBalance] = useState(0.5)
  const [walletType, setWalletType] = useState("ETH") // Default to Ethereum
  const [highScores, setHighScores] = useState<{ name: string; score: number }[]>([
    { name: "TEZ", score: 5000 },
    { name: "XTZ", score: 4500 },
    { name: "NFT", score: 4000 },
    { name: "DFI", score: 3500 },
    { name: "LQD", score: 3000 },
    { name: "BTC", score: 2800 },
    { name: "ETH", score: 2600 },
    { name: "SOL", score: 2400 },
    { name: "DOT", score: 2200 },
  ])

  // Update the ref whenever state changes
  useEffect(() => {
    gameStateRef.current = gameState
  }, [gameState])

  const getCurrentLevelTheme = () => {
    const levelIndex = (gameState.level - 1) % LEVEL_THEMES.length
    return LEVEL_THEMES[levelIndex]
  }

  /**
   * Buys an extra life for the player if they have enough wallet balance.
   * Deducts 0.01 from the wallet balance and adds one life to the game state.
   */
  const buyExtraLife = () => {
    if (walletBalance >= 0.01) {
      setWalletBalance((prev) => prev - 0.01)
      setGameState((prev) => ({
        ...prev,
        lives: prev.lives + 1,
        gameOver: false,
      }))
    }
  }

  /**
   * Captures a signal and increments the signalsCaptured count in the game state.
   */
  const captureSignal = () => {
    setGameState((prev) => ({
      ...prev,
      signalsCaptured: prev.signalsCaptured + 1,
    }))
  }

  /**
   * Takes damage to the vault and reduces the vaultHP in the game state.
   * @param damage - The amount of damage to be taken.
   */
  const takeVaultDamage  = (damage: number) => {
    setGameState((prev) => ({
      ...prev,
      vaultHP: prev.vaultHP - damage,
    }))
  }

  /**
   * Makes a strategy decision and updates the strategy in the game state.
   * @param strategy - The chosen strategy.
   */
  const makeStrategyDecision = (strategy: string) => {
    setGameState((prev) => ({
      ...prev,
      strategy,
    }))
  }

  const updateEducationalProgress = (topic: string) => {
    setGameState((prev) => ({
      ...prev,
      educationalProgress: {
        ...prev.educationalProgress,
        [topic]: true,
      },
    }))
  }

  const updatePerformanceMetrics = (metric: string, value: number) => {
    setGameState((prev) => ({
      ...prev,
      performanceMetrics: {
        ...prev,
        [metric]: value,
      },
    }))
  }

  const initializeWallet = (provider: 'metamask'|'phantom') => {
    // Wallet initialization logic
  }

  const updatePortfolio = (value: number) => {
    setGameState((prev) => ({
      ...prev,
      portfolioBalance: prev.portfolioBalance + value,
    }))
  }

  const defendVault = () => {
    // Vault defense logic
  }

<<<<<<< HEAD
  const spawnPowerUp = (x: number, y: number, type: string) => {
    const newPowerUp: PowerUp = { x, y, type, duration: 10000 }; // Example duration
    powerUpsRef.current.push(newPowerUp);
  };

  const collectPowerUp = (powerUp: PowerUp) => {
    applyPowerUpEffect(powerUp);
    setTimeout(() => {
      removePowerUpEffect(powerUp);
    }, powerUp.duration);
  };

  const applyPowerUpEffect = (powerUp: PowerUp) => {
    switch (powerUp.type) {
      case 'extraLife':
        setGameState((prev) => ({
          ...prev,
          lives: prev.lives + 1,
        }));
        break;
      case 'paddleGrow':
        paddlesRef.current.forEach((paddle) => {
          paddle.width *= 1.5;
        });
        break;
      // Add other power-up effects here
    }
  };

  const removePowerUpEffect = (powerUp: PowerUp) => {
    switch (powerUp.type) {
      case 'paddleGrow':
        paddlesRef.current.forEach((paddle) => {
          paddle.width /= 1.5;
        });
        break;
      // Add other power-up expiration logic here
    }
  };
=======
  const getAngleFactor = () => {
    return gameState.angleFactor;
  }
>>>>>>> af110064

  // TODO: Avoid Inline Functions in Context Value 
  // If you use useMemo, ensure all functions used in the context value are either stable (useCallback) or defined outside the render.
  const contextValue = useMemo(() => ({
    gameState,
    setGameState,
    gameStateRef,
    pixelsRef,
    ballsRef,
    paddlesRef,
    powerUpsRef,
    scaleRef,
    lastMousePosRef,
    mouseSpeedRef,
    pointLossIndicatorsRef,
    deltaTimeRef,
    lastFrameTimeRef,
    walletConnected,
    setWalletConnected,
    walletBalance,
    setWalletBalance,
    walletType,
    setWalletType,
    highScores,
    setHighScores,
    getCurrentLevelTheme,
    buyExtraLife,
    captureSignal,
    takeVaultDamage,
    makeStrategyDecision,
    updateEducationalProgress,
    updatePerformanceMetrics,
    initializeWallet,
    updatePortfolio,
    defendVault,
<<<<<<< HEAD
    spawnPowerUp,
    collectPowerUp,
    applyPowerUpEffect,
    removePowerUpEffect,
=======
    getAngleFactor, // Added getAngleFactor to context value
>>>>>>> af110064
  }), [
    gameState,
    walletConnected,
    walletBalance,
    walletType,
    highScores,
    // ...add other dependencies if needed
  ]);

  return (
    <GameContext.Provider value={contextValue}>
      {children}
    </GameContext.Provider>
  )
}

export function useGameContext() {
  const context = useContext(GameContext)
  if (context === undefined) {
    throw new Error("useGameContext must be used within a GameProvider")
  }
  return context
}<|MERGE_RESOLUTION|>--- conflicted
+++ resolved
@@ -68,14 +68,11 @@
   initializeWallet: (provider: 'metamask'|'phantom') => void
   updatePortfolio: (value: number) => void
   defendVault: () => void
-<<<<<<< HEAD
   spawnPowerUp: (x: number, y: number, type: string) => void
   collectPowerUp: (powerUp: PowerUp) => void
   applyPowerUpEffect: (powerUp: PowerUp) => void
   removePowerUpEffect: (powerUp: PowerUp) => void
-=======
   getAngleFactor: () => number // Added getAngleFactor method
->>>>>>> af110064
 }
 
 const defaultGameState: GameState = {
@@ -228,7 +225,7 @@
     // Vault defense logic
   }
 
-<<<<<<< HEAD
+
   const spawnPowerUp = (x: number, y: number, type: string) => {
     const newPowerUp: PowerUp = { x, y, type, duration: 10000 }; // Example duration
     powerUpsRef.current.push(newPowerUp);
@@ -268,11 +265,11 @@
       // Add other power-up expiration logic here
     }
   };
-=======
+
   const getAngleFactor = () => {
     return gameState.angleFactor;
   }
->>>>>>> af110064
+
 
   // TODO: Avoid Inline Functions in Context Value 
   // If you use useMemo, ensure all functions used in the context value are either stable (useCallback) or defined outside the render.
@@ -308,14 +305,11 @@
     initializeWallet,
     updatePortfolio,
     defendVault,
-<<<<<<< HEAD
     spawnPowerUp,
     collectPowerUp,
     applyPowerUpEffect,
     removePowerUpEffect,
-=======
-    getAngleFactor, // Added getAngleFactor to context value
->>>>>>> af110064
+    getAngleFactor
   }), [
     gameState,
     walletConnected,
