import { Ball } from '../objects/Ball';
import { PowerUpType } from '../types/PowerUp';
import { PowerUpManager } from '../managers/PowerUpManager';
import { PaddleController } from '../managers/PaddleController';
import { BrickManager, MarketSignal } from '../managers/BrickManager';
import { UIManager } from '../managers/UIManager';

class BreakoutScene extends Phaser.Scene {
<<<<<<< HEAD
  private ball!: Ball;
  private score: number = 0;
  private lives: number = 3;
  private marketSim!: MarketSim;
  private marketData: any;
  private edge: 'top' | 'bottom' | 'left' | 'right' = 'bottom';
  private angleFactor: number = 5;
=======
	private paddle!: Phaser.Physics.Arcade.Sprite;
	private ball!: Ball;
	private bricks!: Phaser.Physics.Arcade.StaticGroup;
	private score: number = 0;
	private lives: number = 3;
	private marketSim!: MarketSim;
	private scoreText!: Phaser.GameObjects.Text;
	private livesText!: Phaser.GameObjects.Text;
	private edge: 'top' | 'bottom' | 'left' | 'right' = 'bottom';
	private angleFactor: number = 5; // Default value, will be updated from context
	private powerUps!: Phaser.Physics.Arcade.Group; // Group to hold power-ups
	private marketData: any; // Placeholder for market data
	private marketOverlayText!: Phaser.GameObjects.Text; // Placeholder for market overlay text
	private levelThemeText!: Phaser.GameObjects.Text; // Placeholder for level theme text
	private paddle2!: Phaser.Physics.Arcade.Sprite; // Second paddle for multiplayer mode
>>>>>>> b020621f
  
  // Managers
  private powerUpManager!: PowerUpManager;
  private paddleController!: PaddleController;
  private brickManager!: BrickManager;
  private uiManager!: UIManager;
  constructor(angleFactor: number) {
    super({ key: 'Breakout', active: true });
    this.angleFactor = angleFactor;
  }
  
  preload() {
    this.load.setBaseURL('/assets/games/breakout/');
    this.load.image('ball', 'ball.svg');
    this.load.image('paddle', 'paddle.svg');
    this.load.image('paddle-vertical', 'paddle-vertical.svg');
    this.load.image('brick', 'brick.svg');
    this.load.image('star', 'star.svg'); // For particle effects
    this.load.image('powerup_extraLife', 'powerup_extraLife.svg');
    this.load.image('powerup_paddleGrow', 'powerup_paddleGrow.svg');
    this.load.image('powerup_shield', 'powerup_shield.svg');
  }
  
<<<<<<< HEAD
  create() {
    // Initialize physics
    this.physics.world.setBoundsCollision(true, true, true, true);
	  
    // Initialize managers
    this.paddleController = new PaddleController(this, this.edge);
    this.brickManager = new BrickManager(this);
    this.powerUpManager = new PowerUpManager(this);
    this.uiManager = new UIManager(this);
    // Create bricks using simulated market data
    this.marketSim = new MarketSim();
    const bricks = this.brickManager.createBricks(this.marketSim.getInitialSignals());
	  
    // Set up game objects
    this.ball = new Ball(this, 400, 500, 'ball');
	  
    // Collision setup
    this.physics.add.collider(
      this.ball, 
      bricks, 
      this.brickManager.hitBrick.bind(this.brickManager), 
      null, 
      this
    );
		
    this.physics.add.collider(
      this.ball, 
      this.paddleController.getPaddle(), 
      this.hitPaddle, 
      null, 
      this
    );
    
    // Input handling
    this.input.keyboard?.createCursorKeys();
    
    // Performance monitoring
    this.game.events.on('poststep', () => {
      PerformanceMonitor.trackFPS(this.game.loop.actualFps);
    });
    // Fetch market data from registry
    this.marketData = this.registry.get('marketData');
  }
  
  update() {
    // Paddle movement
    this.paddleController.controlPaddle();
    
    // Ball reset logic
    if (this.ball.y > this.scale.height) {
      if (this.powerUpManager.isShieldActive()) {
        // Shield is active, bounce the ball back up instead of losing a life
        this.ball.setVelocityY(-this.ball.body.velocity.y);
        // Position the ball just above the bottom edge to prevent multiple triggers
        this.ball.y = this.scale.height - 5;
      } else {
        // No shield, lose a life
        this.lives--;
        this.uiManager.updateLivesText(this.lives);
        
        if(this.lives <= 0) {
          this.gameOver();
        } else {
          this.resetBall();
        }
      }
    }
    
    // Check for power-up collection
    this.physics.overlap(
      this.paddleController.getPaddle(), 
      this.powerUpManager.getPowerUps(), 
      this.powerUpManager.collectPowerUp.bind(this.powerUpManager), 
      null, 
      this
    );
    
    // Display market data overlay
    this.uiManager.displayMarketDataOverlay(this.marketData);
  }

  private hitPaddle(
    object1: Phaser.Types.Physics.Arcade.GameObjectWithBody | Phaser.Tilemaps.Tile,
    object2: Phaser.Types.Physics.Arcade.GameObjectWithBody | Phaser.Tilemaps.Tile
  ): void {
    // Extract the game objects
    const ball = object1 as unknown as Phaser.GameObjects.GameObject;
    const paddle = object2 as unknown as Phaser.Physics.Arcade.Sprite;
    
    if (this.edge === 'bottom' || this.edge === 'top') {
      const diff = ball.x - paddle.x;
      ball.body.velocity.x = diff * this.angleFactor;
      ball.body.velocity.y *= -1;
      if (this.edge === 'top') ball.body.velocity.y = Math.abs(ball.body.velocity.y);
      else ball.body.velocity.y = -Math.abs(ball.body.velocity.y);
    } else {
      const diff = ball.y - paddle.y;
      ball.body.velocity.y = diff * this.angleFactor;
      ball.body.velocity.x *= -1;
      if (this.edge === 'left') ball.body.velocity.x = Math.abs(ball.body.velocity.x);
      else ball.body.velocity.x = -Math.abs(ball.body.velocity.x);
    }
  }
=======
	create() {
	  // Initialize physics
	  this.physics.world.setBoundsCollision(true, true, true, true);
	  
	  // Create bricks using simulated market data
	  this.marketSim = new MarketSim();
	  this.createBricks(this.marketSim.getInitialSignals());
	  
	  // Set up game objects
	  this.ball = new Ball(this, 400, 500, 'ball');
	  
	  this.paddle = this.createPaddle(this.edge);
	  this.paddle2 = this.createPaddle('top'); // Create second paddle for multiplayer mode
	  
	  // Collision setup
	  this.physics.add.collider(this.ball, this.bricks, this.hitBrick, null, this);
	  this.physics.add.collider(this.ball, this.paddle, this.hitPaddle, null, this);
	  this.physics.add.collider(this.ball, this.paddle2, this.hitPaddle, null, this); // Add collision for second paddle
	  
	  // Input handling
	  this.input.keyboard?.createCursorKeys();
	  
	  // Performance monitoring
	  this.game.events.on('poststep', () => {
		PerformanceMonitor.trackFPS(this.game.loop.actualFps);
	  });
	  // Score display
	this.scoreText = this.add.text(20, 20, 'Score: 0', { 
		fontSize: '24px',
		color: '#FFFFFF',
		fontFamily: 'Arial'
	}).setScrollFactor(0);
	
	// Lives display
	this.livesText = this.add.text(this.scale.width - 160, 20, 'Lives: 3', {
		fontSize: '24px',
		color: '#FFFFFF',
		fontFamily: 'Arial' 
	}).setScrollFactor(0);

	// Create power-ups group
	this.powerUps = this.physics.add.group({
		classType: Phaser.Physics.Arcade.Image,
		runChildUpdate: true
	  });

	// Fetch market data from registry
	this.marketData = this.registry.get('marketData');

	// Create market overlay text
	this.marketOverlayText = this.add.text(20, 60, '', {
		fontSize: '18px',
		color: '#FFFFFF',
		fontFamily: 'Arial'
	  }).setScrollFactor(0);

	// Create level theme text
	this.levelThemeText = this.add.text(this.scale.width / 2, 20, '', {
		fontSize: '24px',
		color: '#FFFFFF',
		fontFamily: 'Arial'
	  }).setOrigin(0.5).setScrollFactor(0);
>>>>>>> b020621f
  
  private resetBall() {
    this.ball.resetToPaddle(this.paddleController.getPaddle());
  }
  
<<<<<<< HEAD
  private gameOver() {
    this.scene.pause();
    this.uiManager.showGameOver();
  }
=======
	update() {
	  // Paddle movement
	  this.controlPaddle(this.edge);
	  this.controlPaddle('top'); // Control second paddle
	  
	  // Ball reset logic
	  if (this.ball.y > this.scale.height) {
		this.lives--;
		this.livesText.setText(`Lives: ${this.lives}`);
		
		if(this.lives <= 0) {
		  this.gameOver();
		} else {
		  this.resetBall();
		}
	  }

	  // Check for power-up collection
	  this.physics.overlap(this.paddle, this.powerUps, this.collectPowerUp, null, this);
	  this.physics.overlap(this.paddle2, this.powerUps, this.collectPowerUp, null, this); // Check for power-up collection for second paddle

	  // Display market data overlay
	  this.displayMarketDataOverlay();

	  // Display level theme
	  this.displayLevelTheme();
	}
	
	 ballLeaveScreen() {
		this.lives--;
		if (this.lives) {
		  this.livesText.setText('Lives: ' + this.lives);
		  lifeLostText.setVisible(true);
	  
		  // Reset ball and paddle position
		  this.ball.setPosition(game.config.width / 2, game.config.height - 25);
		  this.paddle.setPosition(game.config.width / 2, game.config.height - 5);
	  
		  // Wait for player input to resume
		  this.input.once('pointerdown', () => {
			lifeLostText.setVisible(false);
			this.ball.setVelocity(150, -150);
		  });
		} else {
		  alert("You lost, game over!");
		  location.reload();
		}
	  }
	  
	private createBricks(signals: MarketSignal[]) {
	  this.bricks = this.physics.add.staticGroup({
		key: 'brick',
		frameQuantity: 10,
		gridAlign: {
		  width: 10,
		  height: 6,
		  cellWidth: 64,
		  cellHeight: 32,
		  x: 112,
		  y: 100
		}
	  });
	  
	  signals.forEach(signal => {
		this.bricks.children.entries[signal.position].setData('signal', signal);
	  });
	}
>>>>>>> b020621f
  
  // Public methods for managers to use
  public getBall(): Ball {
    return this.ball;
  }
  
  public getPaddle(): Phaser.Physics.Arcade.Sprite {
    return this.paddleController.getPaddle();
  }
  
<<<<<<< HEAD
  public increaseScore(points: number): void {
    this.score += points;
    this.uiManager.updateScoreText(this.score);
  }
  
  public addLife(): void {
    this.lives++;
    this.uiManager.updateLivesText(this.lives);
=======
	private resetBall() {
	  this.ball.resetToPaddle(this.paddle);
	}

	private resetBallAndPaddles() {
		this.ball.setVelocity(0, 0);
		this.paddle.setPosition(game.config.width / 2, game.config.height - 50);
		this.ball.setPosition(game.config.width / 2, game.config.height - 70);
	  
		// Wait for input to launch
		this.input.once('pointerdown', () => {
		  this.ball.setVelocity(150, -150);
		});
	  }
	  
	private gameOver() {
		this.scene.pause();
		this.add.text(this.scale.width/2, this.scale.height/2, 'GAME OVER', {
		  fontSize: '48px',
		  color: '#FF0000'
		}).setOrigin(0.5);
	  }

	private createPaddle(edge: 'top' | 'bottom' | 'left' | 'right'): Phaser.Physics.Arcade.Sprite {
		let paddle: Phaser.Physics.Arcade.Sprite;
		switch (edge) {
		  case 'top':
			paddle = this.physics.add.sprite(400, 50, 'paddle')
			  .setImmovable(true)
			  .setCollideWorldBounds(true);
			break;
		  case 'bottom':
			paddle = this.physics.add.sprite(400, 550, 'paddle')
			  .setImmovable(true)
			  .setCollideWorldBounds(true);
			break;
		  case 'left':
			paddle = this.physics.add.sprite(50, 300, 'paddle-vertical')
			  .setImmovable(true)
			  .setCollideWorldBounds(true);
			break;
		  case 'right':
			paddle = this.physics.add.sprite(750, 300, 'paddle-vertical')
			  .setImmovable(true)
			  .setCollideWorldBounds(true);
			break;
		}
		return paddle;
	  }
	  
	  private controlPaddle(edge: 'top' | 'bottom' | 'left' | 'right') {
		const cursors = this.input.keyboard?.createCursorKeys();
		const wasdKeys = this.input.keyboard?.addKeys('W,A,S,D'); // Add WASD keys for second paddle
		switch (edge) {
		  case 'top':
			if (wasdKeys?.A.isDown) {
			  this.paddle2.setVelocityX(-300);
			} else if (wasdKeys?.D.isDown) {
			  this.paddle2.setVelocityX(300);
			} else {
			  this.paddle2.setVelocityX(0);
			}
			this.paddle2.y = this.paddle2.height / 2;
			break;
		  case 'bottom':
			if (cursors?.left.isDown) {
			  this.paddle.setVelocityX(-300);
			} else if (cursors?.right.isDown) {
			  this.paddle.setVelocityX(300);
			} else {
			  this.paddle.setVelocityX(0);
			}
			this.paddle.y = this.scale.height - this.paddle.height / 2;
			break;
		  case 'left':
		  case 'right':
			if (cursors?.up.isDown) {
			  this.paddle.setVelocityY(-300);
			} else if (cursors?.down.isDown) {
			  this.paddle.setVelocityY(300);
			} else {
			  this.paddle.setVelocityY(0);
			}
			this.paddle.x = (edge === 'left') ? this.paddle.width / 2 : this.scale.width - this.paddle.width / 2;
			break;
		}
	  }

	private createPowerUp(x: number, y: number) {
		const powerUpTypes = [PowerUpType.EXTRA_LIFE, PowerUpType.PADDLE_GROW]; // Add other power-up types here
		const type = powerUpTypes[Phaser.Math.Between(0, powerUpTypes.length - 1)];
		const powerUp = this.physics.add.image(x, y, `powerup_${type}`);
		powerUp.setVelocityY(150);
		this.powerUps.add(powerUp);
	  }
	  
	  private collectPowerUp(paddle: Phaser.Physics.Arcade.Sprite, powerUp: Phaser.Physics.Arcade.Image) {
		const type = powerUp.texture.key.replace('powerup_', '') as PowerUpType;
		this.events.emit('collectPowerUp', { type, duration: 10000 }); // Example duration
		powerUp.destroy();
	  }

	  private displayMarketDataOverlay() {
		if (this.marketData) {
		  const overlayText = `Price: ${this.marketData.price}, Volume: ${this.marketData.volume}, Trend: ${this.marketData.trend}`;
		  this.marketOverlayText.setText(overlayText);
		}
	  }

	  private displayLevelTheme() {
		const levelTheme = this.registry.get('levelTheme');
		this.levelThemeText.setText(`Level Theme: ${levelTheme}`);
	  }
>>>>>>> b020621f
  }
  
  public createPowerUp(x: number, y: number): void {
    this.powerUpManager.createPowerUp(x, y);
  }
  
  public addShield(): void {
    this.powerUpManager.addShield();
  }
  
  shutdown() {
    // Clean up all managers
    this.powerUpManager.cleanup();
    
    // Call parent shutdown
    super.shutdown();
  }
}
// Simulated market data class
class MarketSim {
  getInitialSignals(): MarketSignal[] {
    // Stub for real data integration
    return Array(60).fill(null).map((_,i) => ({
      position: i,
      value: Phaser.Math.Between(50, 200),
      type: ['liquidity', 'price', 'volume'][i%3]
    }));
  }
}

export default BreakoutScene;<|MERGE_RESOLUTION|>--- conflicted
+++ resolved
@@ -6,15 +6,6 @@
 import { UIManager } from '../managers/UIManager';
 
 class BreakoutScene extends Phaser.Scene {
-<<<<<<< HEAD
-  private ball!: Ball;
-  private score: number = 0;
-  private lives: number = 3;
-  private marketSim!: MarketSim;
-  private marketData: any;
-  private edge: 'top' | 'bottom' | 'left' | 'right' = 'bottom';
-  private angleFactor: number = 5;
-=======
 	private paddle!: Phaser.Physics.Arcade.Sprite;
 	private ball!: Ball;
 	private bricks!: Phaser.Physics.Arcade.StaticGroup;
@@ -30,7 +21,6 @@
 	private marketOverlayText!: Phaser.GameObjects.Text; // Placeholder for market overlay text
 	private levelThemeText!: Phaser.GameObjects.Text; // Placeholder for level theme text
 	private paddle2!: Phaser.Physics.Arcade.Sprite; // Second paddle for multiplayer mode
->>>>>>> b020621f
   
   // Managers
   private powerUpManager!: PowerUpManager;
@@ -54,7 +44,6 @@
     this.load.image('powerup_shield', 'powerup_shield.svg');
   }
   
-<<<<<<< HEAD
   create() {
     // Initialize physics
     this.physics.world.setBoundsCollision(true, true, true, true);
@@ -70,105 +59,6 @@
 	  
     // Set up game objects
     this.ball = new Ball(this, 400, 500, 'ball');
-	  
-    // Collision setup
-    this.physics.add.collider(
-      this.ball, 
-      bricks, 
-      this.brickManager.hitBrick.bind(this.brickManager), 
-      null, 
-      this
-    );
-		
-    this.physics.add.collider(
-      this.ball, 
-      this.paddleController.getPaddle(), 
-      this.hitPaddle, 
-      null, 
-      this
-    );
-    
-    // Input handling
-    this.input.keyboard?.createCursorKeys();
-    
-    // Performance monitoring
-    this.game.events.on('poststep', () => {
-      PerformanceMonitor.trackFPS(this.game.loop.actualFps);
-    });
-    // Fetch market data from registry
-    this.marketData = this.registry.get('marketData');
-  }
-  
-  update() {
-    // Paddle movement
-    this.paddleController.controlPaddle();
-    
-    // Ball reset logic
-    if (this.ball.y > this.scale.height) {
-      if (this.powerUpManager.isShieldActive()) {
-        // Shield is active, bounce the ball back up instead of losing a life
-        this.ball.setVelocityY(-this.ball.body.velocity.y);
-        // Position the ball just above the bottom edge to prevent multiple triggers
-        this.ball.y = this.scale.height - 5;
-      } else {
-        // No shield, lose a life
-        this.lives--;
-        this.uiManager.updateLivesText(this.lives);
-        
-        if(this.lives <= 0) {
-          this.gameOver();
-        } else {
-          this.resetBall();
-        }
-      }
-    }
-    
-    // Check for power-up collection
-    this.physics.overlap(
-      this.paddleController.getPaddle(), 
-      this.powerUpManager.getPowerUps(), 
-      this.powerUpManager.collectPowerUp.bind(this.powerUpManager), 
-      null, 
-      this
-    );
-    
-    // Display market data overlay
-    this.uiManager.displayMarketDataOverlay(this.marketData);
-  }
-
-  private hitPaddle(
-    object1: Phaser.Types.Physics.Arcade.GameObjectWithBody | Phaser.Tilemaps.Tile,
-    object2: Phaser.Types.Physics.Arcade.GameObjectWithBody | Phaser.Tilemaps.Tile
-  ): void {
-    // Extract the game objects
-    const ball = object1 as unknown as Phaser.GameObjects.GameObject;
-    const paddle = object2 as unknown as Phaser.Physics.Arcade.Sprite;
-    
-    if (this.edge === 'bottom' || this.edge === 'top') {
-      const diff = ball.x - paddle.x;
-      ball.body.velocity.x = diff * this.angleFactor;
-      ball.body.velocity.y *= -1;
-      if (this.edge === 'top') ball.body.velocity.y = Math.abs(ball.body.velocity.y);
-      else ball.body.velocity.y = -Math.abs(ball.body.velocity.y);
-    } else {
-      const diff = ball.y - paddle.y;
-      ball.body.velocity.y = diff * this.angleFactor;
-      ball.body.velocity.x *= -1;
-      if (this.edge === 'left') ball.body.velocity.x = Math.abs(ball.body.velocity.x);
-      else ball.body.velocity.x = -Math.abs(ball.body.velocity.x);
-    }
-  }
-=======
-	create() {
-	  // Initialize physics
-	  this.physics.world.setBoundsCollision(true, true, true, true);
-	  
-	  // Create bricks using simulated market data
-	  this.marketSim = new MarketSim();
-	  this.createBricks(this.marketSim.getInitialSignals());
-	  
-	  // Set up game objects
-	  this.ball = new Ball(this, 400, 500, 'ball');
 	  
 	  this.paddle = this.createPaddle(this.edge);
 	  this.paddle2 = this.createPaddle('top'); // Create second paddle for multiplayer mode
@@ -221,18 +111,9 @@
 		color: '#FFFFFF',
 		fontFamily: 'Arial'
 	  }).setOrigin(0.5).setScrollFactor(0);
->>>>>>> b020621f
-  
-  private resetBall() {
-    this.ball.resetToPaddle(this.paddleController.getPaddle());
-  }
-  
-<<<<<<< HEAD
-  private gameOver() {
-    this.scene.pause();
-    this.uiManager.showGameOver();
-  }
-=======
+  
+	}
+  
 	update() {
 	  // Paddle movement
 	  this.controlPaddle(this.edge);
@@ -300,27 +181,48 @@
 		this.bricks.children.entries[signal.position].setData('signal', signal);
 	  });
 	}
->>>>>>> b020621f
-  
-  // Public methods for managers to use
-  public getBall(): Ball {
-    return this.ball;
-  }
-  
-  public getPaddle(): Phaser.Physics.Arcade.Sprite {
-    return this.paddleController.getPaddle();
-  }
-  
-<<<<<<< HEAD
-  public increaseScore(points: number): void {
-    this.score += points;
-    this.uiManager.updateScoreText(this.score);
-  }
-  
-  public addLife(): void {
-    this.lives++;
-    this.uiManager.updateLivesText(this.lives);
-=======
+  
+	private hitBrick(ball: Phaser.GameObjects.GameObject, brick: Phaser.GameObjects.GameObject) {
+		this.score += 100; // Base points per brick
+		this.scoreText.setText(`Score: ${this.score}`);
+		
+		this.add.particles(brick.body?.position.x, brick.body?.position.y, 'star', {
+			speed: 100,
+			scale: { start: 1, end: 0 },
+			lifespan: 500
+		  });
+		  
+		  this.cameras.main.shake(50, 0.01);
+
+		// Optional: Different points per brick type
+		const brickType = brick.getData('type');
+		if(brickType === 'special') this.score += 200;
+		
+		brick.destroy();
+
+		// Randomly spawn power-ups
+		if (Phaser.Math.Between(0, 100) < 20) { // 20% chance
+			this.createPowerUp(brick.x, brick.y);
+		  }
+	  }
+	  
+  
+	private hitPaddle(ball: Phaser.GameObjects.GameObject, paddle: Phaser.GameObjects.GameObject) {
+		if (this.edge === 'bottom' || this.edge === 'top') {
+			const diff = ball.x - paddle.x;
+			ball.body.velocity.x = diff * this.angleFactor;
+			ball.body.velocity.y *= -1;
+			if (this.edge === 'top') ball.body.velocity.y = Math.abs(ball.body.velocity.y);
+			else ball.body.velocity.y = -Math.abs(ball.body.velocity.y);
+		  } else {
+			const diff = ball.y - paddle.y;
+			ball.body.velocity.y = diff * this.angleFactor;
+			ball.body.velocity.x *= -1;
+			if (this.edge === 'left') ball.body.velocity.x = Math.abs(ball.body.velocity.x);
+			else ball.body.velocity.x = -Math.abs(ball.body.velocity.x);
+		  }
+	}
+  
 	private resetBall() {
 	  this.ball.resetToPaddle(this.paddle);
 	}
@@ -434,35 +336,18 @@
 		const levelTheme = this.registry.get('levelTheme');
 		this.levelThemeText.setText(`Level Theme: ${levelTheme}`);
 	  }
->>>>>>> b020621f
   }
   
-  public createPowerUp(x: number, y: number): void {
-    this.powerUpManager.createPowerUp(x, y);
+  // Simulated market data class
+  class MarketSim {
+	getInitialSignals(): MarketSignal[] {
+	  // Stub for real data integration
+	  return Array(60).fill(null).map((_,i) => ({
+		position: i,
+		value: Phaser.Math.Between(50, 200),
+		type: ['liquidity', 'price', 'volume'][i%3]
+	  }));
+	}
   }
   
-  public addShield(): void {
-    this.powerUpManager.addShield();
-  }
-  
-  shutdown() {
-    // Clean up all managers
-    this.powerUpManager.cleanup();
-    
-    // Call parent shutdown
-    super.shutdown();
-  }
-}
-// Simulated market data class
-class MarketSim {
-  getInitialSignals(): MarketSignal[] {
-    // Stub for real data integration
-    return Array(60).fill(null).map((_,i) => ({
-      position: i,
-      value: Phaser.Math.Between(50, 200),
-      type: ['liquidity', 'price', 'volume'][i%3]
-    }));
-  }
-}
-
 export default BreakoutScene;