--- conflicted
+++ resolved
@@ -2,12 +2,8 @@
 import { useState, useEffect } from 'react'
 import config from './config/Config'
 import './Assets/styles/style.css'
-<<<<<<< HEAD
 import { GameProvider } from './contexts/GameContext';
 import { MarketDataProvider } from './context/MarketDataContext';
-=======
-import { GameProvider, useGameContext } from './contexts/GameContext';
->>>>>>> 0db3ced7
 
 export default function Game() {
   const { getAngleFactor } = useGameContext();
