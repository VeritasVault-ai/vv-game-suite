{
  "name": "VV Game Suite",
  "image": "mcr.microsoft.com/devcontainers/base:ubuntu",
  "forwardPorts": [8000, 7071, 3000, 5000],
  
  "customizations": {
    "vscode": {
      "extensions": [
        "ms-dotnettools.csharp",
        "ms-python.python",
        "ms-python.vscode-pylance",
        "ms-azuretools.vscode-azurefunctions",
        "ms-python.black-formatter",
        "esbenp.prettier-vscode",
        "redhat.vscode-yaml",
        "github.copilot",
        "github.copilot-chat",
        "github.monica",
        "dbaeumer.vscode-eslint",
        "ms-vscode.powershell",
        "ms-vscode.azure-account",
        "ms-mssql.mssql",
        "ms-azuretools.vscode-docker",
        "ms-kubernetes-tools.vscode-kubernetes-tools",
        "eamodio.gitlens",
        "streetsidesoftware.code-spell-checker",
        "editorconfig.editorconfig",
        "ritwickdey.liveserver"
      ],
      "settings": {
        "python.defaultInterpreterPath": "/usr/local/bin/python",
        "python.linting.enabled": true,
        "python.linting.pylintEnabled": true,
        "python.formatting.provider": "black",
        "editor.formatOnSave": true,
        "editor.codeActionsOnSave": {
          "source.fixAll.eslint": true
        },
        "files.trimTrailingWhitespace": true,
        "files.insertFinalNewline": true,
        "github.monica.enabled": true,
        "github.monica.features.codeEditing": true,
        "github.monica.features.pullRequests": true,
        "github.monica.authentication.method": "github",
        "github.monica.authentication.tokenStorage": "secureStorage",
        "terminal.integrated.defaultProfile.linux": "bash",
        "terminal.integrated.profiles.linux": {
          "bash": {
            "path": "bash",
            "icon": "terminal-bash"
          }
        }
      }
    },
    "codespaces": {
      "openFiles": [
        "README.md",
        ".devcontainer/devcontainer.json"
      ]
    }
  },
  
  "remoteUser": "vscode",
  "features": {
    "ghcr.io/devcontainers/features/github-cli:1": {},
<<<<<<< HEAD
    "ghcr.io/devcontainers-extra/features/poetry:2": {},
    "ghcr.io/devcontainers-extra/features/ruff:1": {}
=======
    "ghcr.io/devcontainers/features/node:1": {
      "version": "lts"
    },
    "ghcr.io/devcontainers/features/python:1": {
      "version": "3.10",
      "installTools": true
    },
    "ghcr.io/devcontainers/features/docker-in-docker:2": {},
    "ghcr.io/devcontainers/features/dotnet:1": {
      "version": "7.0"
    },
    "ghcr.io/devcontainers/features/azure-cli:1": {},
    "ghcr.io/devcontainers/features/kubectl-helm-minikube:1": {}
>>>>>>> 5d5df2f4
  },
  
  "postCreateCommand": "bash -c 'mkdir -p .devcontainer/scripts && echo \"#!/bin/bash\necho \\\"Setting up development environment...\\\"\n\n# Setup Monica authentication\nif [ -n \\\"$GITHUB_TOKEN\\\" ]; then\n  echo \\\"GitHub token found, configuring...\\\"\n  gh auth setup-git\nelse\n  echo \\\"No GitHub token found. Please authenticate manually.\\\"\nfi\n\n# Install additional Python packages\npip install --user pytest black isort pylint\n\n# Install global npm packages\nnpm install -g typescript eslint prettier\n\n# Setup git config\ngit config --global pull.rebase true\ngit config --global core.editor \"code --wait\"\n\necho \\\"Environment setup complete!\\\"\" > .devcontainer/scripts/setup-environment.sh && chmod +x .devcontainer/scripts/setup-environment.sh && .devcontainer/scripts/setup-environment.sh'",
  
  "mounts": [
    "source=${localEnv:HOME}${localEnv:USERPROFILE}/.config/gh,target=/home/vscode/.config/gh,type=bind,consistency=cached",
    "source=${localEnv:HOME}${localEnv:USERPROFILE}/.ssh,target=/home/vscode/.ssh,type=bind,consistency=cached"
  ],
  
  "remoteEnv": {
    "GITHUB_TOKEN": "${localEnv:GITHUB_TOKEN}",
    "PATH": "${containerEnv:PATH}:/home/vscode/.local/bin"
  },
  
  "containerEnv": {
    "PYTHONUNBUFFERED": "1",
    "NODE_ENV": "development"
  },
  
  "hostRequirements": {
    "cpus": 4,
    "memory": "8gb",
    "storage": "32gb"
  },
  
  "waitFor": "onCreateCommand",
  
  "updateContentCommand": "bash -c 'if [ -f \"package.json\" ]; then npm install; fi && if [ -f \"requirements.txt\" ]; then pip install -r requirements.txt; fi'",
  
  "portsAttributes": {
    "8000": {
      "label": "Web App",
      "onAutoForward": "notify"
    },
    "7071": {
      "label": "Azure Functions",
      "onAutoForward": "notify"
    },
    "3000": {
      "label": "Frontend",
      "onAutoForward": "notify"
    },
    "5000": {
      "label": "API",
      "onAutoForward": "notify"
    }
  }
}<|MERGE_RESOLUTION|>--- conflicted
+++ resolved
@@ -31,7 +31,6 @@
         "python.defaultInterpreterPath": "/usr/local/bin/python",
         "python.linting.enabled": true,
         "python.linting.pylintEnabled": true,
-        "python.formatting.provider": "black",
         "editor.formatOnSave": true,
         "editor.codeActionsOnSave": {
           "source.fixAll.eslint": true
@@ -63,10 +62,8 @@
   "remoteUser": "vscode",
   "features": {
     "ghcr.io/devcontainers/features/github-cli:1": {},
-<<<<<<< HEAD
     "ghcr.io/devcontainers-extra/features/poetry:2": {},
-    "ghcr.io/devcontainers-extra/features/ruff:1": {}
-=======
+    "ghcr.io/devcontainers-extra/features/ruff:1": {},
     "ghcr.io/devcontainers/features/node:1": {
       "version": "lts"
     },
@@ -80,7 +77,6 @@
     },
     "ghcr.io/devcontainers/features/azure-cli:1": {},
     "ghcr.io/devcontainers/features/kubectl-helm-minikube:1": {}
->>>>>>> 5d5df2f4
   },
   
   "postCreateCommand": "bash -c 'mkdir -p .devcontainer/scripts && echo \"#!/bin/bash\necho \\\"Setting up development environment...\\\"\n\n# Setup Monica authentication\nif [ -n \\\"$GITHUB_TOKEN\\\" ]; then\n  echo \\\"GitHub token found, configuring...\\\"\n  gh auth setup-git\nelse\n  echo \\\"No GitHub token found. Please authenticate manually.\\\"\nfi\n\n# Install additional Python packages\npip install --user pytest black isort pylint\n\n# Install global npm packages\nnpm install -g typescript eslint prettier\n\n# Setup git config\ngit config --global pull.rebase true\ngit config --global core.editor \"code --wait\"\n\necho \\\"Environment setup complete!\\\"\" > .devcontainer/scripts/setup-environment.sh && chmod +x .devcontainer/scripts/setup-environment.sh && .devcontainer/scripts/setup-environment.sh'",
